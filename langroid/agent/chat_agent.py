--- conflicted
+++ resolved
@@ -523,13 +523,9 @@
         if require_recipient and message_class is not None:
             message_class = message_class.require_recipient()
         if isinstance(message_class, XMLToolMessage):
-<<<<<<< HEAD
-            # XmlToolMessage is not compatible with OpenAI's Tools/functions API
-=======
             # XMLToolMessage is not compatible with OpenAI's Tools/functions API,
             # so we disable use of functions API, enable langroid-native Tools,
             # which are prompt-based.
->>>>>>> 31f8a5a8
             self.config.use_functions_api = False
             self.config.use_tools = True
         super().enable_message_handling(message_class)  # enables handling only
